--- conflicted
+++ resolved
@@ -114,8 +114,6 @@
   std::vector<Scalar> val;
   toCSR(A, row_ptr, col_idx, val);
 
-<<<<<<< HEAD
-=======
   symildl::solver<Scalar> solver;
 
   // Turn off messaging
@@ -156,7 +154,6 @@
 
   /// Compute factorization using ILDLFactorization
 
->>>>>>> 316f784c
   // Set factorization options
   Afact.setOptions(opts);
 
