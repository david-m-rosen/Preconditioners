//-*- mode: c++ -*-
#ifndef _SOLVER_SQMR_H_
#define _SOLVER_SQMR_H_

#include <algorithm>
#include <cmath>
#include <string>

template <class el_type, class mat_type>
int solver<el_type, mat_type>::sqmr(int max_iter, double stop_tol) {
  // Zero out solution vector
  int n = A.n_rows();
  sol_vec.resize(n, 0);

  // ---------- set initial values and allocate memory for variables ---------//

  // temporary vectors for calcluations
  vector<el_type> x(n), q(n), t(n), r(n), tmp(n);

  // residual = b - A*x0
  r = rhs;

  // search direction
  vector<el_type> d(n);

  // set up initial values for variables above
  double eps = A.eps;
  double norm_rhs = norm(rhs, 2.0);

  double res = norm_rhs;
  double resmin = res;

  // Our preconditioner M = LDL'.
  auto Minv = [&](vector<el_type> &in, vector<el_type> &out) {
    L.backsolve(in, out);
    D.solve(out, tmp);
    L.forwardsolve(tmp, out);
  };

  // compute t = M^(-1) * r
  Minv(r, t);
  double tau = norm(t, 2.0);

  q = t;
  double thet = 0;
  double rho = dot_product(r, q);

  double sigma, alpha, thet1, c2, rho1, beta;

  // -------------- begin sqmr iterations --------------//
  int k = 1; // iteration number
  while (res / norm_rhs > stop_tol && k <= max_iter) {
    // t = A * q
    // sigma = q'*t
    A.multiply(q, t);
    sigma = dot_product(q, t);
    alpha = rho / sigma;

    // r = r - alpha * t
    vector_sum(1, r, -alpha, t, r);

    // t = Minv(r)
    Minv(r, t);

    thet1 = thet;
    thet = norm(t, 2.0) / tau;

    c2 = 1.0 / (1 + thet * thet);

    tau = tau * thet * sqrt(c2);
    if (k == 1) {
      // d = c^2 * alpha * q
      for (int i = 0; i < n; i++) {
        d[i] = c2 * alpha * q[i];
      }
    } else {
      // d = c^2 * thet1^2 * d + c^2 * alpha * q
      vector_sum(c2 * thet1 * thet1, d, c2 * alpha, q, d);
    }

    // update x
    vector_sum(1, x, 1, d, x);

    // update residual and norms
    res = norm(r, 2.0);
    /*
    // the true residual
    A.multiply(x, tmp);
    vector_sum(1, rhs, -1, tmp, tmp);
    res = norm(tmp, 2.0);
    */

    if (res < resmin) {
      resmin = res;
      sol_vec = x;
    }

    rho1 = rho;
    rho = dot_product(r, t);
    beta = rho / rho1;
    vector_sum(1, t, beta, q, q);

    k++;
    // ------------- end update ------------- //
  }

  std::string iter_str = "iterations";
  if (k - 1 == 1)
    iter_str = "iteration";

<<<<<<< HEAD
template<class el_type, class mat_type >
int solver<el_type, mat_type> :: sqmr(int max_iter, double stop_tol) {
	//Zero out solution vector
	int n = A.n_rows();
	sol_vec.resize(n, 0);
	
	// ---------- set initial values and allocate memory for variables ---------//	
	
	// temporary vectors for calcluations
	vector<el_type> x(n), q(n), t(n), r(n), tmp(n);
	
	// residual = b - A*x0
	r = rhs;
	
	// search direction
	vector<el_type> d(n);
	
	// set up initial values for variables above
	double eps = A.eps;
	double norm_rhs = norm(rhs, 2.0);

	double res = norm_rhs;
	double resmin = res;
	
	// Our preconditioner M = LDL'.
	auto Minv = [&](vector<el_type>& in, vector<el_type>& out) { 
		L.backsolve(in, out);
		D.solve(out, tmp);
		L.forwardsolve(tmp, out);
	};
	
	// compute t = M^(-1) * r
	Minv(r, t);
	double tau = norm(t, 2.0);
	
	q = t;
	double thet = 0;
	double rho = dot_product(r, q);
	
	double sigma, alpha, thet1, c2, rho1, beta;

	// -------------- begin sqmr iterations --------------//
	int k = 1; // iteration number
	while (res/norm_rhs > stop_tol && k <= max_iter) {		
		// t = A * q
		// sigma = q'*t
		A.multiply(q, t);
		sigma = dot_product(q, t);
		alpha = rho/sigma;
		
		// r = r - alpha * t
		vector_sum(1, r, -alpha, t, r);
		
		// t = Minv(r)
		Minv(r, t);
		
		thet1 = thet;
		thet = norm(t, 2.0)/tau;
		
		c2 = 1.0/(1 + thet*thet);
		
		tau = tau * thet * sqrt(c2);
		if (k == 1) {
			// d = c^2 * alpha * q
			for (int i = 0; i < n; i++) {
				d[i] = c2 * alpha * q[i];
			}
		} else {
			// d = c^2 * thet1^2 * d + c^2 * alpha * q
			vector_sum(c2 * thet1 * thet1, d, c2 * alpha, q, d);
		}
		
		// update x
		vector_sum(1, x, 1, d, x);
		
		// update residual and norms
		res = norm(r, 2.0);
		/*
		// the true residual
		A.multiply(x, tmp);
		vector_sum(1, rhs, -1, tmp, tmp);
		res = norm(tmp, 2.0);
		*/
		
		if (res < resmin) {
			resmin = res;
			sol_vec = x;
		}
		
		rho1 = rho;
		rho = dot_product(r, t);
		beta = rho/rho1;
		vector_sum(1, t, beta, q, q);
		
		k++;
		// ------------- end update ------------- //
	}
	
    std::string iter_str = "iterations";
    if (k-1 == 1) iter_str = "iteration";

	if (msg_lvl) printf("SQMR took %i %s and got down to relative residual %e.\n", k-1, iter_str.c_str(), resmin/norm_rhs);
        return k - 1;
=======
  if (msg_lvl)
    printf("SQMR took %i %s and got down to relative residual %e.\n", k - 1,
           iter_str.c_str(), resmin / norm_rhs);
  return k - 1;
>>>>>>> 316f784c
}

#endif // _SOLVER_SQMR_H_
<|MERGE_RESOLUTION|>--- conflicted
+++ resolved
@@ -1,223 +1,117 @@
-//-*- mode: c++ -*-
-#ifndef _SOLVER_SQMR_H_
-#define _SOLVER_SQMR_H_
-
-#include <algorithm>
-#include <cmath>
-#include <string>
-
-template <class el_type, class mat_type>
-int solver<el_type, mat_type>::sqmr(int max_iter, double stop_tol) {
-  // Zero out solution vector
-  int n = A.n_rows();
-  sol_vec.resize(n, 0);
-
-  // ---------- set initial values and allocate memory for variables ---------//
-
-  // temporary vectors for calcluations
-  vector<el_type> x(n), q(n), t(n), r(n), tmp(n);
-
-  // residual = b - A*x0
-  r = rhs;
-
-  // search direction
-  vector<el_type> d(n);
-
-  // set up initial values for variables above
-  double eps = A.eps;
-  double norm_rhs = norm(rhs, 2.0);
-
-  double res = norm_rhs;
-  double resmin = res;
-
-  // Our preconditioner M = LDL'.
-  auto Minv = [&](vector<el_type> &in, vector<el_type> &out) {
-    L.backsolve(in, out);
-    D.solve(out, tmp);
-    L.forwardsolve(tmp, out);
-  };
-
-  // compute t = M^(-1) * r
-  Minv(r, t);
-  double tau = norm(t, 2.0);
-
-  q = t;
-  double thet = 0;
-  double rho = dot_product(r, q);
-
-  double sigma, alpha, thet1, c2, rho1, beta;
-
-  // -------------- begin sqmr iterations --------------//
-  int k = 1; // iteration number
-  while (res / norm_rhs > stop_tol && k <= max_iter) {
-    // t = A * q
-    // sigma = q'*t
-    A.multiply(q, t);
-    sigma = dot_product(q, t);
-    alpha = rho / sigma;
-
-    // r = r - alpha * t
-    vector_sum(1, r, -alpha, t, r);
-
-    // t = Minv(r)
-    Minv(r, t);
-
-    thet1 = thet;
-    thet = norm(t, 2.0) / tau;
-
-    c2 = 1.0 / (1 + thet * thet);
-
-    tau = tau * thet * sqrt(c2);
-    if (k == 1) {
-      // d = c^2 * alpha * q
-      for (int i = 0; i < n; i++) {
-        d[i] = c2 * alpha * q[i];
-      }
-    } else {
-      // d = c^2 * thet1^2 * d + c^2 * alpha * q
-      vector_sum(c2 * thet1 * thet1, d, c2 * alpha, q, d);
-    }
-
-    // update x
-    vector_sum(1, x, 1, d, x);
-
-    // update residual and norms
-    res = norm(r, 2.0);
-    /*
-    // the true residual
-    A.multiply(x, tmp);
-    vector_sum(1, rhs, -1, tmp, tmp);
-    res = norm(tmp, 2.0);
-    */
-
-    if (res < resmin) {
-      resmin = res;
-      sol_vec = x;
-    }
-
-    rho1 = rho;
-    rho = dot_product(r, t);
-    beta = rho / rho1;
-    vector_sum(1, t, beta, q, q);
-
-    k++;
-    // ------------- end update ------------- //
-  }
-
-  std::string iter_str = "iterations";
-  if (k - 1 == 1)
-    iter_str = "iteration";
-
-<<<<<<< HEAD
-template<class el_type, class mat_type >
-int solver<el_type, mat_type> :: sqmr(int max_iter, double stop_tol) {
-	//Zero out solution vector
-	int n = A.n_rows();
-	sol_vec.resize(n, 0);
-	
-	// ---------- set initial values and allocate memory for variables ---------//	
-	
-	// temporary vectors for calcluations
-	vector<el_type> x(n), q(n), t(n), r(n), tmp(n);
-	
-	// residual = b - A*x0
-	r = rhs;
-	
-	// search direction
-	vector<el_type> d(n);
-	
-	// set up initial values for variables above
-	double eps = A.eps;
-	double norm_rhs = norm(rhs, 2.0);
-
-	double res = norm_rhs;
-	double resmin = res;
-	
-	// Our preconditioner M = LDL'.
-	auto Minv = [&](vector<el_type>& in, vector<el_type>& out) { 
-		L.backsolve(in, out);
-		D.solve(out, tmp);
-		L.forwardsolve(tmp, out);
-	};
-	
-	// compute t = M^(-1) * r
-	Minv(r, t);
-	double tau = norm(t, 2.0);
-	
-	q = t;
-	double thet = 0;
-	double rho = dot_product(r, q);
-	
-	double sigma, alpha, thet1, c2, rho1, beta;
-
-	// -------------- begin sqmr iterations --------------//
-	int k = 1; // iteration number
-	while (res/norm_rhs > stop_tol && k <= max_iter) {		
-		// t = A * q
-		// sigma = q'*t
-		A.multiply(q, t);
-		sigma = dot_product(q, t);
-		alpha = rho/sigma;
-		
-		// r = r - alpha * t
-		vector_sum(1, r, -alpha, t, r);
-		
-		// t = Minv(r)
-		Minv(r, t);
-		
-		thet1 = thet;
-		thet = norm(t, 2.0)/tau;
-		
-		c2 = 1.0/(1 + thet*thet);
-		
-		tau = tau * thet * sqrt(c2);
-		if (k == 1) {
-			// d = c^2 * alpha * q
-			for (int i = 0; i < n; i++) {
-				d[i] = c2 * alpha * q[i];
-			}
-		} else {
-			// d = c^2 * thet1^2 * d + c^2 * alpha * q
-			vector_sum(c2 * thet1 * thet1, d, c2 * alpha, q, d);
-		}
-		
-		// update x
-		vector_sum(1, x, 1, d, x);
-		
-		// update residual and norms
-		res = norm(r, 2.0);
-		/*
-		// the true residual
-		A.multiply(x, tmp);
-		vector_sum(1, rhs, -1, tmp, tmp);
-		res = norm(tmp, 2.0);
-		*/
-		
-		if (res < resmin) {
-			resmin = res;
-			sol_vec = x;
-		}
-		
-		rho1 = rho;
-		rho = dot_product(r, t);
-		beta = rho/rho1;
-		vector_sum(1, t, beta, q, q);
-		
-		k++;
-		// ------------- end update ------------- //
-	}
-	
-    std::string iter_str = "iterations";
-    if (k-1 == 1) iter_str = "iteration";
-
-	if (msg_lvl) printf("SQMR took %i %s and got down to relative residual %e.\n", k-1, iter_str.c_str(), resmin/norm_rhs);
-        return k - 1;
-=======
-  if (msg_lvl)
-    printf("SQMR took %i %s and got down to relative residual %e.\n", k - 1,
-           iter_str.c_str(), resmin / norm_rhs);
-  return k - 1;
->>>>>>> 316f784c
-}
-
-#endif // _SOLVER_SQMR_H_
+//-*- mode: c++ -*-
+#ifndef _SOLVER_SQMR_H_
+#define _SOLVER_SQMR_H_
+
+#include <algorithm>
+#include <cmath>
+#include <string>
+
+template <class el_type, class mat_type>
+int solver<el_type, mat_type>::sqmr(int max_iter, double stop_tol) {
+  // Zero out solution vector
+  int n = A.n_rows();
+  sol_vec.resize(n, 0);
+
+  // ---------- set initial values and allocate memory for variables ---------//
+
+  // temporary vectors for calcluations
+  vector<el_type> x(n), q(n), t(n), r(n), tmp(n);
+
+  // residual = b - A*x0
+  r = rhs;
+
+  // search direction
+  vector<el_type> d(n);
+
+  // set up initial values for variables above
+  double eps = A.eps;
+  double norm_rhs = norm(rhs, 2.0);
+
+  double res = norm_rhs;
+  double resmin = res;
+
+  // Our preconditioner M = LDL'.
+  auto Minv = [&](vector<el_type> &in, vector<el_type> &out) {
+    L.backsolve(in, out);
+    D.solve(out, tmp);
+    L.forwardsolve(tmp, out);
+  };
+
+  // compute t = M^(-1) * r
+  Minv(r, t);
+  double tau = norm(t, 2.0);
+
+  q = t;
+  double thet = 0;
+  double rho = dot_product(r, q);
+
+  double sigma, alpha, thet1, c2, rho1, beta;
+
+  // -------------- begin sqmr iterations --------------//
+  int k = 1; // iteration number
+  while (res / norm_rhs > stop_tol && k <= max_iter) {
+    // t = A * q
+    // sigma = q'*t
+    A.multiply(q, t);
+    sigma = dot_product(q, t);
+    alpha = rho / sigma;
+
+    // r = r - alpha * t
+    vector_sum(1, r, -alpha, t, r);
+
+    // t = Minv(r)
+    Minv(r, t);
+
+    thet1 = thet;
+    thet = norm(t, 2.0) / tau;
+
+    c2 = 1.0 / (1 + thet * thet);
+
+    tau = tau * thet * sqrt(c2);
+    if (k == 1) {
+      // d = c^2 * alpha * q
+      for (int i = 0; i < n; i++) {
+        d[i] = c2 * alpha * q[i];
+      }
+    } else {
+      // d = c^2 * thet1^2 * d + c^2 * alpha * q
+      vector_sum(c2 * thet1 * thet1, d, c2 * alpha, q, d);
+    }
+
+    // update x
+    vector_sum(1, x, 1, d, x);
+
+    // update residual and norms
+    res = norm(r, 2.0);
+    /*
+    // the true residual
+    A.multiply(x, tmp);
+    vector_sum(1, rhs, -1, tmp, tmp);
+    res = norm(tmp, 2.0);
+    */
+
+    if (res < resmin) {
+      resmin = res;
+      sol_vec = x;
+    }
+
+    rho1 = rho;
+    rho = dot_product(r, t);
+    beta = rho / rho1;
+    vector_sum(1, t, beta, q, q);
+
+    k++;
+    // ------------- end update ------------- //
+  }
+
+  std::string iter_str = "iterations";
+  if (k - 1 == 1)
+    iter_str = "iteration";
+
+  if (msg_lvl)
+    printf("SQMR took %i %s and got down to relative residual %e.\n", k - 1,
+           iter_str.c_str(), resmin / norm_rhs);
+  return k - 1;
+}
+
+#endif // _SOLVER_SQMR_H_