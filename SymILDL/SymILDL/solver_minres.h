--- conflicted
+++ resolved
@@ -1,347 +1,182 @@
-//-*- mode: c++ -*-
-#ifndef _SOLVER_MINRES_H_
-#define _SOLVER_MINRES_H_
-
-#include <algorithm>
-#include <cmath>
-#include <string>
-
-template <class el_type, class mat_type>
-int solver<el_type, mat_type>::minres(int max_iter, double stop_tol,
-                                      double shift) {
-  // Zero out solution vector
-  int n = A.n_rows();
-  sol_vec.resize(n, 0);
-
-  // ---------- set initial values and allocate memory for variables ---------//
-  el_type alpha[2], beta[2]; // the last two entries of the T matrix
-  el_type res[2];            // the last two residuals
-
-  // the last two vectors of the lanczos iteration
-  vector<vector<el_type>> v(2, vector<el_type>(n));
-
-  double norm_A = 0;    // matrix norm estimate
-  double cond_A = 1;    // condition number estimate
-  double c = -1, s = 0; // givens rotation elements
-
-  // temporary variables to store the corner of the matrix we're factoring
-  double gamma_min = 1e99;
-  el_type delta1[2], delta2[2], ep[2], gamma1[2], gamma2[2];
-  delta1[1] = 0;
-
-  // temporary vectors for lanczos calcluations
-  vector<el_type> pk(n), tk(n);
-
-  // step size in the current search direction (xk = x_{k-1} + tau*dk)
-  double tau = 0;
-
-  // the last 3 search directions
-  vector<vector<el_type>> d(2, vector<el_type>(n));
-
-  // set up initial values for variables above
-  double eps = A.eps;
-  beta[0] = 0;
-  beta[1] = norm(rhs, 2.0);
-
-  double norm_rhs = beta[1];
-
-  // v[1] = rhs/beta[1]
-  for (int i = 0; i < n; i++) {
-    v[1][i] = rhs[i] / beta[1];
-  }
-
-  res[0] = beta[1];
-  tau = beta[1];
-
-  auto sign = [&](double x) { return (abs(x) < eps ? 0 : x / abs(x)); };
-
-  // -------------- begin minres iterations --------------//
-  int k = 1; // iteration number
-  while (res[(k + 1) % 2] / norm_rhs > stop_tol && k <= max_iter) {
-    int cur = k % 2, nxt = (k + 1) % 2;
-    // ---------- begin lanczos step ----------//
-    // pk = (M^(-1) A M^(-t) - shift*I) * v[cur], where M = L|D|^(1/2) where
-    // |D|^(1/2) = Q|V|^(1/2) we do this in steps. first, tk = L^(-t) *
-    // |D|^(-t/2) pk
-    D.sqrt_solve(v[cur], pk, true);
-    L.forwardsolve(pk, tk);
-
-    // pk = A*tk
-    A.multiply(tk, pk);
-
-    // pk = |D|^(-1/2) L^(-1) pk. after this step, pk = M^(-1) A M^(-t) v[cur]
-    L.backsolve(pk, tk);
-    D.sqrt_solve(tk, pk, false);
-
-    // finally, pk = pk - shift*I * v[cur];
-    for (int i = 0; i < n; i++) {
-      pk[i] -= shift * v[cur][i];
-    }
-
-    // alpha = v[cur]' * pk
-    alpha[cur] = dot_product(v[cur], pk);
-
-    // pk = pk - alpha*v[cur]
-    vector_sum(1, pk, -alpha[cur], v[cur], pk);
-    // v[nxt] =  pk - beta[cur]*v[nxt]
-    vector_sum(1, pk, -beta[cur], v[nxt], v[nxt]);
-    beta[nxt] = norm(v[nxt], 2.0);
-
-    // scale v[nxt] if beta[nxt] is not zero
-    if (abs(beta[nxt]) > eps) {
-      for (int i = 0; i < n; i++) {
-        v[nxt][i] /= beta[nxt];
-      }
-    }
-    // ---------- end lanczos step ----------//
-
-    // left orthogonlization on the middle two entries in the last column of Tk
-    delta2[cur] = c * delta1[cur] + s * alpha[cur];
-    gamma1[cur] = s * delta1[cur] - c * alpha[cur];
-
-    // left orthogonalization to product first two entries of T_{k+1} and
-    // ep_{k+1}
-    ep[nxt] = s * beta[nxt];
-    delta1[nxt] = -c * beta[nxt];
-
-    // ---------- begin givens rotation ----------//
-    double a = gamma1[cur], b = beta[nxt];
-    if (abs(b) < eps) {
-      s = 0;
-      gamma2[cur] = abs(a);
-      if (abs(a) < eps) {
-        c = 1;
-      } else {
-        c = sign(a);
-      }
-    } else if (abs(a) < eps) {
-      c = 0;
-      s = sign(b);
-      gamma2[cur] = abs(b);
-    } else if (abs(b) > abs(a)) {
-      double t = a / b;
-      s = sign(b) / sqrt(1 + t * t);
-      c = s * t;
-      gamma2[cur] = b / s;
-    } else { // abs(a) >= abs(b)
-      double t = b / a;
-      c = sign(a) / sqrt(1 + t * t);
-      s = c * t;
-      gamma2[cur] = a / c;
-    }
-    // ---------- end givens rotation ----------//
-
-    // update residual norms and estimate for matrix norm
-    tau = c * res[nxt];
-    res[cur] = s * res[nxt];
-
-    if (k == 1)
-      norm_A = sqrt(alpha[cur] * alpha[cur] + beta[nxt] * beta[nxt]);
-    else {
-      double tnorm = sqrt(alpha[cur] * alpha[cur] + beta[nxt] * beta[nxt] +
-                          beta[cur] * beta[cur]);
-      norm_A = std::max(norm_A, tnorm);
-    }
-
-    // ------ update solution and matrix condition number ------ //
-    if (abs(gamma2[cur]) > eps) {
-      // compute new search direction
-      // d[cur] = (v[cur] - delta2[cur]*d[nxt] - ep[cur]*d[cur])/gamma2[cur];
-      vector_sum(1, v[cur], -ep[cur], d[cur], d[cur]);
-      vector_sum(1, d[cur], -delta2[cur], d[nxt], d[cur]);
-
-      for (int i = 0; i < n; i++) {
-        d[cur][i] /= gamma2[cur];
-      }
-
-      // sol = sol + tau*d[cur]
-      vector_sum(1, sol_vec, tau, d[cur], sol_vec);
-      gamma_min = std::min(gamma_min, gamma2[cur]);
-      cond_A = norm_A / gamma_min;
-    }
-
-    k++;
-
-    // ------------- end update ------------- //
-    // cout << "current residual " << res[cur]/norm_rhs << endl;
-  }
-
-  if (msg_lvl)
-    printf("The estimated condition number of the matrix is %e.\n", cond_A);
-
-  std::string iter_str = "iterations";
-  if (k - 1 == 1)
-    iter_str = "iteration";
-
-<<<<<<< HEAD
-template<class el_type, class mat_type >
-int solver<el_type, mat_type> :: minres(int max_iter, double stop_tol, double shift) {
-	//Zero out solution vector
-	int n = A.n_rows();
-	sol_vec.resize(n, 0);
-	
-	// ---------- set initial values and allocate memory for variables ---------//
-	el_type alpha[2], beta[2]; // the last two entries of the T matrix
-	el_type res[2]; // the last two residuals
-	
-	// the last two vectors of the lanczos iteration
-	vector< vector<el_type> > v(2, vector<el_type>(n));
-	
-	double norm_A = 0; // matrix norm estimate
-	double cond_A = 1;	// condition number estimate
-	double c = -1, s = 0; // givens rotation elements
-	
-	// temporary variables to store the corner of the matrix we're factoring
-	double gamma_min = 1e99;
-	el_type delta1[2], delta2[2], ep[2], gamma1[2], gamma2[2];
-	delta1[1] = 0;
-	
-	// temporary vectors for lanczos calcluations
-	vector<el_type> pk(n), tk(n);
-	
-	// step size in the current search direction (xk = x_{k-1} + tau*dk)
-	double tau = 0;
-	
-	// the last 3 search directions
-	vector< vector<el_type> > d(2, vector<el_type>(n));
-	
-	// set up initial values for variables above
-	double eps = A.eps;
-	beta[0] = 0;
-	beta[1] = norm(rhs, 2.0);
-	
-	double norm_rhs = beta[1];
-	
-	// v[1] = rhs/beta[1]
-	for (int i = 0; i < n; i++) {
-		v[1][i] = rhs[i]/beta[1];
-	}
-	
-	res[0] = beta[1];
-	tau = beta[1];
-	
-	auto sign = [&](double x) { return (abs(x) < eps ? 0 : x/abs(x)); };
-
-	// -------------- begin minres iterations --------------//
-	int k = 1; // iteration number
-	while (res[(k+1)%2]/norm_rhs > stop_tol && k <= max_iter) {
-		int cur = k%2, nxt = (k+1)%2;
-		// ---------- begin lanczos step ----------//
-		//pk = (M^(-1) A M^(-t) - shift*I) * v[cur], where M = L|D|^(1/2) where |D|^(1/2) = Q|V|^(1/2)
-		//we do this in steps. first, tk = L^(-t) * |D|^(-t/2) pk
-		D.sqrt_solve(v[cur], pk, true);
-		L.forwardsolve(pk, tk);
-		
-		//pk = A*tk
-		A.multiply(tk, pk);
-
-		//pk = |D|^(-1/2) L^(-1) pk. after this step, pk = M^(-1) A M^(-t) v[cur]
-		L.backsolve(pk, tk);
-		D.sqrt_solve(tk, pk, false);
-		
-		//finally, pk = pk - shift*I * v[cur];
-		for (int i = 0; i < n; i++) {
-			pk[i] -= shift * v[cur][i];
-		}
-		
-		// alpha = v[cur]' * pk
-		alpha[cur] = dot_product(v[cur], pk);
-		
-		// pk = pk - alpha*v[cur]
-		vector_sum(1, pk, -alpha[cur], v[cur], pk);
-		// v[nxt] =  pk - beta[cur]*v[nxt]
-		vector_sum(1, pk, -beta[cur], v[nxt], v[nxt]);
-		beta[nxt] = norm(v[nxt], 2.0);
-		
-		// scale v[nxt] if beta[nxt] is not zero
-		if (abs(beta[nxt]) > eps) {
-			for (int i = 0; i < n; i++) {
-				v[nxt][i] /= beta[nxt];
-			}
-		}
-		// ---------- end lanczos step ----------//
-		
-		// left orthogonlization on the middle two entries in the last column of Tk
-		delta2[cur] = c*delta1[cur] + s*alpha[cur];
-		gamma1[cur] = s*delta1[cur] - c*alpha[cur];
-		
-		// left orthogonalization to product first two entries of T_{k+1} and ep_{k+1}
-		ep[nxt] = s*beta[nxt];
-		delta1[nxt] = -c*beta[nxt];
-		
-		// ---------- begin givens rotation ----------//
-		double a = gamma1[cur], b = beta[nxt];
-		if (abs(b) < eps) {
-			s = 0; 
-			gamma2[cur] = abs(a);
-			if (abs(a) < eps) {
-				c = 1;
-			} else {
-				c = sign(a);
-			}
-		} else if (abs(a) < eps) {
-			c = 0;
-			s = sign(b);
-			gamma2[cur] = abs(b);
-		} else if (abs(b) > abs(a)) {
-			double t = a/b;
-			s = sign(b)/sqrt(1+t*t);
-			c = s*t;
-			gamma2[cur] = b/s;
-		} else { //abs(a) >= abs(b)
-			double t = b/a;
-			c = sign(a)/sqrt(1+t*t);
-			s = c*t;
-			gamma2[cur] = a/c;
-		}
-		// ---------- end givens rotation ----------//
-		
-		// update residual norms and estimate for matrix norm
-		tau = c*res[nxt];
-		res[cur] = s*res[nxt];
-		
-		if (k == 1) norm_A = sqrt(alpha[cur]*alpha[cur] + beta[nxt]*beta[nxt]);
-		else {
-			double tnorm = sqrt(alpha[cur]*alpha[cur] + beta[nxt]*beta[nxt] + beta[cur]*beta[cur]);
-			norm_A = std::max(norm_A, tnorm);
-		}
-		
-		// ------ update solution and matrix condition number ------ //
-		if (abs(gamma2[cur]) > eps) {
-			// compute new search direction
-			// d[cur] = (v[cur] - delta2[cur]*d[nxt] - ep[cur]*d[cur])/gamma2[cur];
-			vector_sum(1, v[cur], -ep[cur], d[cur], d[cur]);
-			vector_sum(1, d[cur], -delta2[cur], d[nxt], d[cur]);
-			
-			for (int i = 0; i < n; i++) {
-				d[cur][i] /= gamma2[cur];
-			}
-			
-			//sol = sol + tau*d[cur]
-			vector_sum(1, sol_vec, tau, d[cur], sol_vec);
-			gamma_min = std::min(gamma_min, gamma2[cur]);
-			cond_A = norm_A/gamma_min;
-		}
-		
-		k++;
-		
-		// ------------- end update ------------- //
-		//cout << "current residual " << res[cur]/norm_rhs << endl;
-	}
-	
-	if (msg_lvl) printf("The estimated condition number of the matrix is %e.\n", cond_A);
-    
-    std::string iter_str = "iterations";
-    if (k-1 == 1) iter_str = "iteration";
-
-	if (msg_lvl) printf("MINRES took %i %s and got down to relative residual %e.\n", k-1, iter_str.c_str(), res[(k+1)%2]/norm_rhs);
-        return k-1;
-=======
-  if (msg_lvl)
-    printf("MINRES took %i %s and got down to relative residual %e.\n", k - 1,
-           iter_str.c_str(), res[(k + 1) % 2] / norm_rhs);
-  return k - 1;
->>>>>>> 316f784c
-}
-
-#endif // _SOLVER_MINRES_H_
+//-*- mode: c++ -*-
+#ifndef _SOLVER_MINRES_H_
+#define _SOLVER_MINRES_H_
+
+#include <algorithm>
+#include <cmath>
+#include <string>
+
+template <class el_type, class mat_type>
+int solver<el_type, mat_type>::minres(int max_iter, double stop_tol,
+                                      double shift) {
+  // Zero out solution vector
+  int n = A.n_rows();
+  sol_vec.resize(n, 0);
+
+  // ---------- set initial values and allocate memory for variables ---------//
+  el_type alpha[2], beta[2]; // the last two entries of the T matrix
+  el_type res[2];            // the last two residuals
+
+  // the last two vectors of the lanczos iteration
+  vector<vector<el_type>> v(2, vector<el_type>(n));
+
+  double norm_A = 0;    // matrix norm estimate
+  double cond_A = 1;    // condition number estimate
+  double c = -1, s = 0; // givens rotation elements
+
+  // temporary variables to store the corner of the matrix we're factoring
+  double gamma_min = 1e99;
+  el_type delta1[2], delta2[2], ep[2], gamma1[2], gamma2[2];
+  delta1[1] = 0;
+
+  // temporary vectors for lanczos calcluations
+  vector<el_type> pk(n), tk(n);
+
+  // step size in the current search direction (xk = x_{k-1} + tau*dk)
+  double tau = 0;
+
+  // the last 3 search directions
+  vector<vector<el_type>> d(2, vector<el_type>(n));
+
+  // set up initial values for variables above
+  double eps = A.eps;
+  beta[0] = 0;
+  beta[1] = norm(rhs, 2.0);
+
+  double norm_rhs = beta[1];
+
+  // v[1] = rhs/beta[1]
+  for (int i = 0; i < n; i++) {
+    v[1][i] = rhs[i] / beta[1];
+  }
+
+  res[0] = beta[1];
+  tau = beta[1];
+
+  auto sign = [&](double x) { return (abs(x) < eps ? 0 : x / abs(x)); };
+
+  // -------------- begin minres iterations --------------//
+  int k = 1; // iteration number
+  while (res[(k + 1) % 2] / norm_rhs > stop_tol && k <= max_iter) {
+    int cur = k % 2, nxt = (k + 1) % 2;
+    // ---------- begin lanczos step ----------//
+    // pk = (M^(-1) A M^(-t) - shift*I) * v[cur], where M = L|D|^(1/2) where
+    // |D|^(1/2) = Q|V|^(1/2) we do this in steps. first, tk = L^(-t) *
+    // |D|^(-t/2) pk
+    D.sqrt_solve(v[cur], pk, true);
+    L.forwardsolve(pk, tk);
+
+    // pk = A*tk
+    A.multiply(tk, pk);
+
+    // pk = |D|^(-1/2) L^(-1) pk. after this step, pk = M^(-1) A M^(-t) v[cur]
+    L.backsolve(pk, tk);
+    D.sqrt_solve(tk, pk, false);
+
+    // finally, pk = pk - shift*I * v[cur];
+    for (int i = 0; i < n; i++) {
+      pk[i] -= shift * v[cur][i];
+    }
+
+    // alpha = v[cur]' * pk
+    alpha[cur] = dot_product(v[cur], pk);
+
+    // pk = pk - alpha*v[cur]
+    vector_sum(1, pk, -alpha[cur], v[cur], pk);
+    // v[nxt] =  pk - beta[cur]*v[nxt]
+    vector_sum(1, pk, -beta[cur], v[nxt], v[nxt]);
+    beta[nxt] = norm(v[nxt], 2.0);
+
+    // scale v[nxt] if beta[nxt] is not zero
+    if (abs(beta[nxt]) > eps) {
+      for (int i = 0; i < n; i++) {
+        v[nxt][i] /= beta[nxt];
+      }
+    }
+    // ---------- end lanczos step ----------//
+
+    // left orthogonlization on the middle two entries in the last column of Tk
+    delta2[cur] = c * delta1[cur] + s * alpha[cur];
+    gamma1[cur] = s * delta1[cur] - c * alpha[cur];
+
+    // left orthogonalization to product first two entries of T_{k+1} and
+    // ep_{k+1}
+    ep[nxt] = s * beta[nxt];
+    delta1[nxt] = -c * beta[nxt];
+
+    // ---------- begin givens rotation ----------//
+    double a = gamma1[cur], b = beta[nxt];
+    if (abs(b) < eps) {
+      s = 0;
+      gamma2[cur] = abs(a);
+      if (abs(a) < eps) {
+        c = 1;
+      } else {
+        c = sign(a);
+      }
+    } else if (abs(a) < eps) {
+      c = 0;
+      s = sign(b);
+      gamma2[cur] = abs(b);
+    } else if (abs(b) > abs(a)) {
+      double t = a / b;
+      s = sign(b) / sqrt(1 + t * t);
+      c = s * t;
+      gamma2[cur] = b / s;
+    } else { // abs(a) >= abs(b)
+      double t = b / a;
+      c = sign(a) / sqrt(1 + t * t);
+      s = c * t;
+      gamma2[cur] = a / c;
+    }
+    // ---------- end givens rotation ----------//
+
+    // update residual norms and estimate for matrix norm
+    tau = c * res[nxt];
+    res[cur] = s * res[nxt];
+
+    if (k == 1)
+      norm_A = sqrt(alpha[cur] * alpha[cur] + beta[nxt] * beta[nxt]);
+    else {
+      double tnorm = sqrt(alpha[cur] * alpha[cur] + beta[nxt] * beta[nxt] +
+                          beta[cur] * beta[cur]);
+      norm_A = std::max(norm_A, tnorm);
+    }
+
+    // ------ update solution and matrix condition number ------ //
+    if (abs(gamma2[cur]) > eps) {
+      // compute new search direction
+      // d[cur] = (v[cur] - delta2[cur]*d[nxt] - ep[cur]*d[cur])/gamma2[cur];
+      vector_sum(1, v[cur], -ep[cur], d[cur], d[cur]);
+      vector_sum(1, d[cur], -delta2[cur], d[nxt], d[cur]);
+
+      for (int i = 0; i < n; i++) {
+        d[cur][i] /= gamma2[cur];
+      }
+
+      // sol = sol + tau*d[cur]
+      vector_sum(1, sol_vec, tau, d[cur], sol_vec);
+      gamma_min = std::min(gamma_min, gamma2[cur]);
+      cond_A = norm_A / gamma_min;
+    }
+
+    k++;
+
+    // ------------- end update ------------- //
+    // cout << "current residual " << res[cur]/norm_rhs << endl;
+  }
+
+  if (msg_lvl)
+    printf("The estimated condition number of the matrix is %e.\n", cond_A);
+
+  std::string iter_str = "iterations";
+  if (k - 1 == 1)
+    iter_str = "iteration";
+
+  if (msg_lvl)
+    printf("MINRES took %i %s and got down to relative residual %e.\n", k - 1,
+           iter_str.c_str(), res[(k + 1) % 2] / norm_rhs);
+  return k - 1;
+}
+
+#endif // _SOLVER_MINRES_H_