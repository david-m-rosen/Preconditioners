#include <exception>
#include <iostream>

#include "Eigen/Eigenvalues"
#include "SymILDLSupport/ILDLFactorization.h"
#include "SymILDLSupport/SymILDLUtils.h"

namespace SymILDLSupport {

/// Constructors

// Basic constructor: just set the options
ILDLFactorization::ILDLFactorization(const SymILDLOpts &options) {
  setOptions(options);
}

// Advanced constructor: set the options, and then call compute() function to
// factor the passed matrix A
ILDLFactorization::ILDLFactorization(const SparseMatrix &A,
                                     const SymILDLOpts &options) {
  setOptions(options);
  compute(A);
}

void ILDLFactorization::setOptions(const SymILDLOpts &options) {
  /// Release any currently-held (cached) factorizations
  clear();

  /// Input checking

  if (options.max_fill_factor <= 0)
    throw std::invalid_argument("Maximum fill-factor must be a positive value");

  if (options.drop_tol < 0 || options.drop_tol > 1)
    throw std::invalid_argument(
        "Drop tolerance must be a value in the range [0,1]");

  if (options.BK_pivot_tol < 0 || options.BK_pivot_tol > 1)
    throw std::invalid_argument(
        "Bunch-Kaufman pivoting tolerance must be a value in the range [0,1]");

  // Save the passed options
  opts_ = options;
}

void ILDLFactorization::compute(const SparseMatrix &A) {

  // If we already have a cached factorization stored ...
  if (initialized_) {
    // Release it
    clear();
  }

  /// Argument checking
  if (A.rows() != A.cols())
    throw std::invalid_argument("Argument A must be a symmetric matrix!");

  // Dimension of A
  dim_ = A.rows();

  /// Preallocate storage to hold the incomplete factorization of A, computed
  /// using SYM-ILDL

  // LIL-C representation of A used by SYM-ILDL
  lilc_matrix<Scalar> Alilc;

  // Lower-triangular factor L
  lilc_matrix<Scalar> L;

  // Block-diagonal factor D
  block_diag_matrix<Scalar> D;

  // Row/col permutation
  std::vector<int> perm(dim_);

  /// Construct representation of A

  // Construct CSR representation of
  std::vector<int> row_ptr, col_idx;
  std::vector<Scalar> val;
  toCSR(A, row_ptr, col_idx, val);

  // Construct SYM-ILDL representation of passed matrix A.  Note that although
  // SYM-ILDL expects compressed COLUMN storage arguments, here we take
  // advantage of the fact that the CSR representation of A's UPPER TRIANGLE
  // actually coincides with the CSC representation of A's LOWER TRIANGLE :-)
<<<<<<< HEAD
  lilc_matrix<double> Alilc;

=======
>>>>>>> 316f784c
  Alilc.load(row_ptr, col_idx, val);

  /// Equilibrate A using a diagonal scaling matrix S, if requested.
  // This will overwrite Alilc with SAS, and save the diagonal scaling matrix as
  // Alilc.S
  if (opts_.equilibration == Equilibration::Bunch)
    Alilc.sym_equil();

<<<<<<< HEAD
  // Store the (diagonal) scaling matrix S
  S_.main_diag.resize(A.rows());
  for (int k = 0; k < S_.main_diag.size(); ++k)
    S_.main_diag[k] = Alilc.S.main_diag[k];
=======
  /// Record scaling matrix S
  S_.resize(dim_);
  for (int k = 0; k < dim_; ++k)
    S_(k) = Alilc.S.main_diag[k];
>>>>>>> 316f784c

  /// Compute fill-reducing reordering of A, if requested
  switch (opts_.order) {
  case Ordering::AMD:
<<<<<<< HEAD
    Alilc.sym_amd(perm_);
    break;
  case Ordering::RCM:
    Alilc.sym_rcm(perm_);
=======
    Alilc.sym_amd(perm);
    break;
  case Ordering::RCM:
    Alilc.sym_rcm(perm);
>>>>>>> 316f784c
    break;
  case Ordering::None:
    // Set perm to be the identity permutation
    perm.resize(dim_);
    for (int k = 0; k < dim_; ++k)
      perm[k] = k;
    break;
  }

  // Apply this permutation to A_, if one was requested
  if (opts_.order != Ordering::None)
<<<<<<< HEAD
    Alilc.sym_perm(perm_);

  /// Compute incomplete LDL factorization of P*S*A*S*P
  Alilc.ildl(L_, D_, perm_, opts_.max_fill_factor, opts_.drop_tol,
=======
    Alilc.sym_perm(perm);

  /// Compute in-place LDL factorization of P*S*A*S*P
  Alilc.ildl(L, D, perm, opts_.max_fill_factor, opts_.drop_tol,
>>>>>>> 316f784c
             opts_.BK_pivot_tol,
             (opts_.pivot_type == PivotType::Rook
                  ? lilc_matrix<Scalar>::pivot_type::ROOK
                  : lilc_matrix<Scalar>::pivot_type::BKP));
<<<<<<< HEAD
=======

  /// Record the final permutation in P and Pinv
  P_.resize(dim_);
  Pinv_.resize(dim_);
  for (int k = 0; k < dim_; ++k) {
    P_(k) = perm[k];
    Pinv_[P_(k)] = k;
  }
>>>>>>> 316f784c

  /// Construct lower-triangular Eigen matrix L_ from L
  std::vector<Eigen::Triplet<Scalar>> triplets;
  triplets.reserve(L.nnz());

  // From the lilc_matrix documentation: A(m_idx[k][j], k) = m_x[k][j]
  for (int k = 0; k < L.n_cols(); ++k)
    for (int j = 0; j < L.m_idx[k].size(); ++j)
      triplets.emplace_back(L.m_idx[k][j], k, L.m_x[k][j]);

  L_.resize(dim_, dim_);
  L_.setFromTriplets(triplets.begin(), triplets.end());

  /// Construct and record eigendecomposition for block diagonal matrix D

  // Get the number of 1- and 2-d blocks in D
  size_t num_2d_blocks = D.off_diag.size();
  size_t num_1d_blocks = dim_ - 2 * num_2d_blocks;
  size_t num_blocks = num_1d_blocks + num_2d_blocks;

  // Preallocate storage for this computation
  Lambda_.resize(dim_);
  block_start_idxs_.resize(num_blocks);
  block_sizes_.resize(num_blocks);

<<<<<<< HEAD
  // Get non-const references to working variables
  std::vector<Scalar> &tmp = const_cast<std::vector<Scalar> &>(tmp_);
  std::vector<Scalar> &x = const_cast<std::vector<Scalar> &>(x_);
  lilc_matrix<Scalar> &L = const_cast<lilc_matrix<Scalar> &>(L_);
  block_diag_matrix<Scalar> &S = const_cast<block_diag_matrix<Scalar> &>(S_);
  block_diag_matrix<Scalar> &D = const_cast<block_diag_matrix<Scalar> &>(D_);

  /// STEP 1: Scale and permute right-hand side vector
  for (int k = 0; k < b.size(); ++k)
    tmp[k] = S[perm_[k]] * b(perm_[k]);
=======
  // 2x2 matrix we will use to store any 2x2 blocks of D
  Matrix2d Di;
  // Eigensolver for computing an eigendecomposition of the 2x2 blocks of D
  Eigen::SelfAdjointEigenSolver<Matrix2d> eig;

  int idx = 0; // Starting (upper-left) index of the current block
  for (size_t i = 0; i < num_blocks; ++i) {
    // Record the starting index of this block
    block_start_idxs_[i] = idx;
>>>>>>> 316f784c

    if (D.block_size(idx) > 1) {
      // This is a 2x2 block
      block_sizes_[i] = 2;

      // Extract 2x2 block from D

      // Extract diagonal elements
      Di(0, 0) = D.main_diag[idx];
      Di(1, 1) = D.main_diag[idx + 1];
      // Extract off-diagonal elements
      Di(0, 1) = D.off_diag.at(idx);
      Di(1, 0) = D.off_diag.at(idx);

      // Compute eigendecomposition of Di
      eig.compute(Di);

<<<<<<< HEAD
  /// STEP 3:  Scale and permute solution
  Vector X(b.size());
  for (int k = 0; k < b.size(); ++k)
    X(perm_[k]) = S[perm_[k]] * x[k];
=======
      // Record eigenvalues of this block
      Lambda_.segment<2>(idx) = eig.eigenvalues();
>>>>>>> 316f784c

      // Record eigenvectors of this block
      Q_[i] = eig.eigenvectors();

      // Increment index
      idx += 2;
    } else {
      /// This is a 1x1 block
      block_sizes_[i] = 1;

      // Record eigenvalue
      Lambda_(idx) = D.main_diag[idx];

      // Increment index
      ++idx;
    }
  }

  // Record the fact that we now have a valid cached factorization
  initialized_ = true;
}

void ILDLFactorization::clear() {

  // If we have a cached factorization ...
  if (initialized_) {
    // Release the memory associated with this factorization
<<<<<<< HEAD
    L_.list.clear();
    L_.row_first.clear();
    L_.col_first.clear();
    S_.main_diag.clear();
    S_.off_diag.clear();
    tmp_.clear();
    x_.clear();
=======
    block_start_idxs_.clear();
    block_sizes_.clear();
    Q_.clear();
>>>>>>> 316f784c
  }

  // Record the fact that we no longer have a valid cached factorization
  initialized_ = false;
}

SparseMatrix ILDLFactorization::D(bool pos_def_mod) const {

  if (!initialized_)
    throw std::invalid_argument("Factorization has not yet been computed");

  // We rebuild D from its eigendecomposition according to whether we are
  // enforcing positive-definiteness

  std::vector<Eigen::Triplet<Scalar>> triplets;
  triplets.reserve(dim_ + 2 * num_2x2_blocks());

  // Preallocate working variables
  int idx; // Starting index of current block

  Matrix2d Di; // Working space for reconstructing 2x2 blocks

  // Iterate over the blocks of D
  for (size_t i = 0; i < num_blocks(); ++i) {
    idx = block_start_idxs_[i];
    if (block_sizes_[i] == 1) {
      triplets.emplace_back(idx, idx,
                            pos_def_mod ? fabs(Lambda_(idx)) : Lambda_(idx));
    } else {
      // Reconstruct the 2x2 block here
      const Matrix2d &Qi = Q_.at(i);

      if (pos_def_mod)
        Di = Qi * Lambda_.segment<2>(idx).cwiseAbs().asDiagonal() *
             Qi.transpose();
      else
        Di = Qi * Lambda_.segment<2>(idx).asDiagonal() * Qi.transpose();

      for (int r = 0; r < 2; ++r)
        for (int c = 0; c < 2; ++c)
          triplets.emplace_back(idx + r, idx + c, Di(r, c));
    }
  }

  /// Reconstruct and return D
  SparseMatrix D(dim_, dim_);
  D.setFromTriplets(triplets.begin(), triplets.end());

  return D;
}

Vector ILDLFactorization::Dproduct(const Vector &x, bool pos_def_mod) const {
  /// Error checking
  if (!initialized_)
    throw std::invalid_argument("Factorization has not yet been computed");

  if (x.size() != dim_)
    throw std::invalid_argument("Argument x has incorrect dimension");

  // Preallocate output vector y = D*x
  Vector y(dim_);

  // We compute the output vector y blockwise
  for (int k = 0; k < num_blocks(); ++k) {

    // Get the starting index for this block
    const int &idx = block_start_idxs_[k];

    if (block_sizes_[k] == 1) {
      // This is a 1x1 block
      y(idx) = (pos_def_mod ? fabs(Lambda_[idx]) : Lambda_[idx]) * x(idx);
    } else {
      // This is a 2x2 block
      const Matrix2d &Qk = Q_.at(k);

      if (!pos_def_mod) {
        y.segment<2>(idx) = Qk * Lambda_.segment<2>(idx).asDiagonal() *
                            Qk.transpose() * x.segment<2>(idx);
      } else {
        // Take the absolute values of the eigenvalues of this block to enforce
        // positive-definiteness
        y.segment<2>(idx) = Qk *
                            Lambda_.segment<2>(idx).cwiseAbs().asDiagonal() *
                            Qk.transpose() * x.segment<2>(idx);
      }
    }
  }

  return y;
}

Vector ILDLFactorization::Dsolve(const Vector &b, bool pos_def_mod) const {
  /// Error checking
  if (!initialized_)
    throw std::invalid_argument("Factorization has not yet been computed");

  if (b.size() != dim_)
    throw std::invalid_argument("Argument b has incorrect dimension");

  // Preallocate output vector x = D^-1 * b
  Vector x(dim_);

  // We compute the output vector y blockwise
  for (int k = 0; k < num_blocks(); ++k) {

    // Get the starting index for this block
    const int &idx = block_start_idxs_[k];

    if (block_sizes_[k] == 1) {
      // This is a 1x1 block
      x(idx) = b(idx) / (pos_def_mod ? fabs(Lambda_[idx]) : Lambda_[idx]);
    } else {
      // This is a 2x2 block
      const Matrix2d &Qk = Q_.at(k);

      if (!pos_def_mod) {
        x.segment<2>(idx) =
            Qk * Lambda_.segment<2>(idx).cwiseInverse().asDiagonal() *
            Qk.transpose() * b.segment<2>(idx);
      } else {
        // Take the absolute values of the eigenvalues of this block to enforce
        // positive-definiteness
        x.segment<2>(idx) =
            Qk *
            Lambda_.segment<2>(idx).cwiseInverse().cwiseAbs().asDiagonal() *
            Qk.transpose() * b.segment<2>(idx);
      }
    }
  }

  return x;
}

Vector ILDLFactorization::sqrtDsolve(const Vector &b) const {
  /// Error checking
  if (!initialized_)
    throw std::invalid_argument("Factorization has not yet been computed");

  if (b.size() != dim_)
    throw std::invalid_argument("Argument b has incorrect dimension");

  // Preallocate output vector x = (D+)^{-1/2} * b
  Vector x(dim_);

  // We compute the output vector y blockwise
  for (int k = 0; k < num_blocks(); ++k) {

    // Get the starting index for this block
    const int &idx = block_start_idxs_[k];

    if (block_sizes_[k] == 1) {
      // This is a 1x1 block
      x(idx) = b(idx) / sqrt(fabs(Lambda_[idx]));
    } else {
      // This is a 2x2 block
      const Matrix2d &Qk = Q_.at(k);

      // Take the absolute values of the eigenvalues of this block to enforce
      // positive-definiteness
      x.segment<2>(idx) = Qk *
                          Lambda_.segment<2>(idx)
                              .cwiseAbs()
                              .cwiseSqrt()
                              .cwiseInverse()
                              .asDiagonal() *
                          Qk.transpose() * b.segment<2>(idx);
    }
  }

  return x;
}

Vector ILDLFactorization::LDLTsolve(const Vector &b, bool pos_def_mode) const {
  /// Error checking
  if (!initialized_)
    throw std::invalid_argument("Factorization has not yet been computed");

  if (b.size() != dim_)
    throw std::invalid_argument("Argument b has incorrect dimension");

  return L_.transpose().triangularView<Eigen::UnitUpper>().solve(
      Dsolve(L_.triangularView<Eigen::UnitLower>().solve(b), pos_def_mode));
}

Vector ILDLFactorization::sqrtDLTsolve(const Vector &b, bool transpose) const {
  if (!transpose)
    return L_.transpose().triangularView<Eigen::UnitUpper>().solve(
        sqrtDsolve(b));
  else
    return sqrtDsolve(L_.triangularView<Eigen::UnitLower>().solve(b));
}

Vector ILDLFactorization::solve(const Vector &b, bool pos_def_mod) const {
  /// If P'SASP ~ LDL', then A^-1 ~ SP (LDL')^-1 P'S
  return S_.cwiseProduct(
      P_.asPermutation() *
      LDLTsolve(Pinv_.asPermutation() * S_.cwiseProduct(b), pos_def_mod));
}

} // namespace SymILDLSupport<|MERGE_RESOLUTION|>--- conflicted
+++ resolved
@@ -84,11 +84,6 @@
   // SYM-ILDL expects compressed COLUMN storage arguments, here we take
   // advantage of the fact that the CSR representation of A's UPPER TRIANGLE
   // actually coincides with the CSC representation of A's LOWER TRIANGLE :-)
-<<<<<<< HEAD
-  lilc_matrix<double> Alilc;
-
-=======
->>>>>>> 316f784c
   Alilc.load(row_ptr, col_idx, val);
 
   /// Equilibrate A using a diagonal scaling matrix S, if requested.
@@ -97,32 +92,18 @@
   if (opts_.equilibration == Equilibration::Bunch)
     Alilc.sym_equil();
 
-<<<<<<< HEAD
-  // Store the (diagonal) scaling matrix S
-  S_.main_diag.resize(A.rows());
-  for (int k = 0; k < S_.main_diag.size(); ++k)
-    S_.main_diag[k] = Alilc.S.main_diag[k];
-=======
   /// Record scaling matrix S
   S_.resize(dim_);
   for (int k = 0; k < dim_; ++k)
     S_(k) = Alilc.S.main_diag[k];
->>>>>>> 316f784c
 
   /// Compute fill-reducing reordering of A, if requested
   switch (opts_.order) {
   case Ordering::AMD:
-<<<<<<< HEAD
-    Alilc.sym_amd(perm_);
-    break;
-  case Ordering::RCM:
-    Alilc.sym_rcm(perm_);
-=======
     Alilc.sym_amd(perm);
     break;
   case Ordering::RCM:
     Alilc.sym_rcm(perm);
->>>>>>> 316f784c
     break;
   case Ordering::None:
     // Set perm to be the identity permutation
@@ -134,23 +115,14 @@
 
   // Apply this permutation to A_, if one was requested
   if (opts_.order != Ordering::None)
-<<<<<<< HEAD
-    Alilc.sym_perm(perm_);
-
-  /// Compute incomplete LDL factorization of P*S*A*S*P
-  Alilc.ildl(L_, D_, perm_, opts_.max_fill_factor, opts_.drop_tol,
-=======
     Alilc.sym_perm(perm);
 
   /// Compute in-place LDL factorization of P*S*A*S*P
   Alilc.ildl(L, D, perm, opts_.max_fill_factor, opts_.drop_tol,
->>>>>>> 316f784c
              opts_.BK_pivot_tol,
              (opts_.pivot_type == PivotType::Rook
                   ? lilc_matrix<Scalar>::pivot_type::ROOK
                   : lilc_matrix<Scalar>::pivot_type::BKP));
-<<<<<<< HEAD
-=======
 
   /// Record the final permutation in P and Pinv
   P_.resize(dim_);
@@ -159,7 +131,6 @@
     P_(k) = perm[k];
     Pinv_[P_(k)] = k;
   }
->>>>>>> 316f784c
 
   /// Construct lower-triangular Eigen matrix L_ from L
   std::vector<Eigen::Triplet<Scalar>> triplets;
@@ -185,18 +156,6 @@
   block_start_idxs_.resize(num_blocks);
   block_sizes_.resize(num_blocks);
 
-<<<<<<< HEAD
-  // Get non-const references to working variables
-  std::vector<Scalar> &tmp = const_cast<std::vector<Scalar> &>(tmp_);
-  std::vector<Scalar> &x = const_cast<std::vector<Scalar> &>(x_);
-  lilc_matrix<Scalar> &L = const_cast<lilc_matrix<Scalar> &>(L_);
-  block_diag_matrix<Scalar> &S = const_cast<block_diag_matrix<Scalar> &>(S_);
-  block_diag_matrix<Scalar> &D = const_cast<block_diag_matrix<Scalar> &>(D_);
-
-  /// STEP 1: Scale and permute right-hand side vector
-  for (int k = 0; k < b.size(); ++k)
-    tmp[k] = S[perm_[k]] * b(perm_[k]);
-=======
   // 2x2 matrix we will use to store any 2x2 blocks of D
   Matrix2d Di;
   // Eigensolver for computing an eigendecomposition of the 2x2 blocks of D
@@ -206,7 +165,6 @@
   for (size_t i = 0; i < num_blocks; ++i) {
     // Record the starting index of this block
     block_start_idxs_[i] = idx;
->>>>>>> 316f784c
 
     if (D.block_size(idx) > 1) {
       // This is a 2x2 block
@@ -224,15 +182,8 @@
       // Compute eigendecomposition of Di
       eig.compute(Di);
 
-<<<<<<< HEAD
-  /// STEP 3:  Scale and permute solution
-  Vector X(b.size());
-  for (int k = 0; k < b.size(); ++k)
-    X(perm_[k]) = S[perm_[k]] * x[k];
-=======
       // Record eigenvalues of this block
       Lambda_.segment<2>(idx) = eig.eigenvalues();
->>>>>>> 316f784c
 
       // Record eigenvectors of this block
       Q_[i] = eig.eigenvectors();
@@ -260,19 +211,9 @@
   // If we have a cached factorization ...
   if (initialized_) {
     // Release the memory associated with this factorization
-<<<<<<< HEAD
-    L_.list.clear();
-    L_.row_first.clear();
-    L_.col_first.clear();
-    S_.main_diag.clear();
-    S_.off_diag.clear();
-    tmp_.clear();
-    x_.clear();
-=======
     block_start_idxs_.clear();
     block_sizes_.clear();
     Q_.clear();
->>>>>>> 316f784c
   }
 
   // Record the fact that we no longer have a valid cached factorization
